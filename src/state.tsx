--- conflicted
+++ resolved
@@ -9,9 +9,6 @@
 // once for each unique name. So we don't need to manage a Set of listeners or dispose them,
 // which saves needing useEffect hooks or managing listeners in a Set.
 
-<<<<<<< HEAD
-const ContextListener = React.createContext<StateContext | null>(null);
-=======
 export type ListenerType =
     | 'numContainers'
     | `containerIndex${number}`
@@ -29,7 +26,6 @@
 }
 
 const ContextListener = React.createContext<ListenerContext | null>(null);
->>>>>>> a54a2818
 
 export function StateProvider({ children }: { children: React.ReactNode }) {
     const [value] = React.useState(() => ({
