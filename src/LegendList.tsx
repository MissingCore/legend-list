--- conflicted
+++ resolved
@@ -1,25 +1,20 @@
 import * as React from 'react';
-import { ForwardedRef, forwardRef, ReactElement, useMemo, useRef } from 'react';
-import { Dimensions, ScrollView, StyleSheet } from 'react-native';
-import { DEFAULT_SCROLL_BUFFER } from './constants';
+import { ForwardedRef, forwardRef, ReactElement, useCallback, useEffect, useMemo, useRef } from 'react';
 import {
-    allocateContainers,
-    applyDefaultProps,
-    calculateInitialOffset as calculateInitialOffsetHelper,
-    calculateItemsInView as calculateItemsInViewHelper,
-    checkAtBottom as checkAtBottomHelper,
-    getId as getIdHelper,
-    getItemSize as getItemSizeHelper,
-    getRenderedItem as getRenderedItemHelper,
-    handleScrollDebounced as handleScrollDebouncedHelper,
-    handleScroll as handleScrollHelper,
-    onLayout as onLayoutHelper,
-    addTotalLength as addTotalLengthHelper,
-    updateItemSize as updateItemSizeHelper,
-} from './LegendListHelpers';
+    Dimensions,
+    LayoutChangeEvent,
+    NativeScrollEvent,
+    NativeSyntheticEvent,
+    ScrollView,
+    StyleSheet,
+    unstable_batchedUpdates,
+} from 'react-native';
 import { ListComponent } from './ListComponent';
 import { peek$, set$, StateProvider, useStateContext } from './state';
-import type { InternalState, LegendListProps, LegendListRef } from './types';
+import type { LegendListProps, LegendListRef } from './types';
+
+const DEFAULT_SCROLL_BUFFER = 0;
+const POSITION_OUT_OF_VIEW = -10000;
 
 export const LegendList: <T>(props: LegendListProps<T> & { ref?: ForwardedRef<LegendListRef> }) => ReactElement =
     forwardRef(function LegendList<T>(props: LegendListProps<T>, forwardedRef: ForwardedRef<LegendListRef>) {
@@ -31,8 +26,7 @@
     }) as any;
 
 const LegendListInner: <T>(props: LegendListProps<T> & { ref?: ForwardedRef<LegendListRef> }) => ReactElement =
-    forwardRef(function LegendListInner<T>(props_: LegendListProps<T>, forwardedRef: ForwardedRef<LegendListRef>) {
-        const props = applyDefaultProps(props_);
+    forwardRef(function LegendListInner<T>(props: LegendListProps<T>, forwardedRef: ForwardedRef<LegendListRef>) {
         const {
             data,
             initialScrollIndex,
@@ -40,22 +34,33 @@
             horizontal,
             style: styleProp,
             contentContainerStyle: contentContainerStyleProp,
+            initialNumContainers,
             drawDistance,
+            recycleItems = true,
+            onEndReachedThreshold = 0.5,
+            maintainScrollAtEnd = false,
+            maintainScrollAtEndThreshold = 0.1,
+            alignItemsAtEnd = false,
+            onScroll: onScrollProp,
+            keyExtractor,
+            renderItem,
+            estimatedItemSize,
+            getEstimatedItemSize,
+            onEndReached,
+            onViewableRangeChanged,
             ...rest
         } = props;
 
         const ctx = useStateContext();
 
-        const refScroller = useRef<ScrollView>(null) as React.MutableRefObject<ScrollView>;
+        const internalRef = useRef<ScrollView>(null);
+        const refScroller = internalRef as React.MutableRefObject<ScrollView>;
         const scrollBuffer = drawDistance ?? DEFAULT_SCROLL_BUFFER;
         // Experimental: It works ok on iOS when scrolling up, but is doing weird things when sizes are changing.
         // And it doesn't work at all on Android because it uses contentInset. I'll try it again later.
         // Ideally it would work by adjusting the contentOffset but in previous attempts that was causing jitter.
         const supportsEstimationAdjustment = false; //   Platform.OS === "ios";
 
-<<<<<<< HEAD
-        const refState = useRef<InternalState<T>>();
-=======
         const styleFlattened = StyleSheet.flatten(styleProp);
         const style = useMemo(() => styleFlattened, [JSON.stringify(styleProp)]);
         const contentContainerStyleFlattened = StyleSheet.flatten(contentContainerStyleProp);
@@ -95,24 +100,23 @@
         const getItemLength = (index: number, data: T) => {
             return getEstimatedItemSize ? getEstimatedItemSize(index, data) : estimatedItemSize;
         };
-        const calculateInitialOffset = () => {
-            if (initialScrollIndex) {
+        const calculateInitialOffset = (index = initialScrollIndex) => {
+            if (index) {
                 if (getEstimatedItemSize) {
                     let offset = 0;
-                    for (let i = 0; i < initialScrollIndex; i++) {
+                    for (let i = 0; i < index; i++) {
                         offset += getEstimatedItemSize(i, data[i]);
                     }
                     return offset;
                 } else if (estimatedItemSize) {
-                    return initialScrollIndex * estimatedItemSize;
+                    return index * estimatedItemSize;
                 }
             }
             return undefined;
         };
->>>>>>> a54a2818
 
         const initialContentOffset =
-            initialScrollOffset ?? useMemo(calculateInitialOffsetHelper.bind(undefined, props), []);
+            initialScrollOffset ?? useMemo(calculateInitialOffset, [initialScrollIndex, estimatedItemSize]);
 
         if (!refState.current) {
             refState.current = {
@@ -124,6 +128,7 @@
                 isStartReached: false,
                 isEndReached: false,
                 isAtBottom: false,
+                data: data,
                 idsInFirstRender: undefined as any,
                 hasScrolled: false,
                 scrollLength: Dimensions.get('window')[horizontal ? 'width' : 'height'],
@@ -132,23 +137,9 @@
                 endBuffered: 0,
                 endNoBuffer: 0,
                 scroll: initialContentOffset || 0,
-<<<<<<< HEAD
-                scrollPrevious: initialContentOffset || 0,
-                previousViewableItems: new Set(),
-                props,
-                ctx,
-                scrollBuffer,
-=======
->>>>>>> a54a2818
             };
-            refState.current.idsInFirstRender = new Set(
-                data.map((_: any, i: number) => getIdHelper(refState.current!, i)),
-            );
+            refState.current.idsInFirstRender = new Set(data.map((_: any, i: number) => getId(i)));
         }
-<<<<<<< HEAD
-        refState.current.props = props;
-        refState.current.ctx = ctx;
-=======
         refState.current.data = data;
         set$(ctx, `numItems`, data.length);
         // TODO: This needs to support horizontal and other ways of defining padding.
@@ -178,51 +169,23 @@
 
             set$(ctx, `numContainers`, numContainers);
         }, []);
->>>>>>> a54a2818
-
-        const styleFlattened = StyleSheet.flatten(styleProp);
-        const style = useMemo(() => styleFlattened, [JSON.stringify(styleProp)]);
-        const contentContainerStyleFlattened = StyleSheet.flatten(contentContainerStyleProp);
-        const contentContainerStyle = useMemo(
-            () => contentContainerStyleFlattened,
-            [JSON.stringify(contentContainerStyleProp)],
+
+        const getRenderedItem = useCallback(
+            (index: number) => {
+                const data = refState.current?.data;
+                if (!data) {
+                    return null;
+                }
+                const renderedItem = renderItem?.({
+                    item: data[index],
+                    index,
+                } as any);
+
+                return renderedItem;
+            },
+            [renderItem],
         );
 
-<<<<<<< HEAD
-        // Create functions that are bound to the state to avoid re-creating them on every render.
-        // This should be a minor optimization when data is changing often. And putting them elsewhere
-        // makes sure we always get the latest values from state and avoid accidentally using stale values.
-        const fns = useMemo(
-            () => ({
-                getRenderedItem: getRenderedItemHelper.bind(undefined, refState.current!),
-                getId: getIdHelper.bind(undefined, refState.current!),
-                getItemSize: getItemSizeHelper.bind(undefined, refState.current!),
-                calculateItemsInView: calculateItemsInViewHelper.bind(undefined, refState.current!),
-                updateItemSize: updateItemSizeHelper.bind(undefined, refState.current!, refScroller),
-                checkAtBottom: checkAtBottomHelper.bind(undefined, refState.current!),
-                handleScrollDebounced: handleScrollDebouncedHelper.bind(undefined, refState.current!),
-                onLayout: onLayoutHelper.bind(undefined, refState.current!),
-                addTotalLength: addTotalLengthHelper.bind(undefined, refState.current!),
-                handleScroll: handleScrollHelper.bind(
-                    undefined,
-                    refState.current!,
-                    handleScrollDebouncedHelper.bind(undefined, refState.current!),
-                ),
-            }),
-            [],
-        );
-        const {
-            calculateItemsInView,
-            getId,
-            getItemSize,
-            checkAtBottom,
-            updateItemSize,
-            getRenderedItem,
-            onLayout,
-            handleScroll,
-            addTotalLength,
-        } = fns;
-=======
         const calculateItemsInView = useCallback(() => {
             // This should be a good optimization to make sure that all React updates happen in one frame
             // but it should be tested more with and without it to see if it's better.
@@ -369,11 +332,27 @@
                             }
                         }
                     }
->>>>>>> a54a2818
-
-        set$(ctx, `numItems`, data.length);
-        // TODO: This needs to support horizontal and other ways of defining padding.
-        set$(ctx, `stylePaddingTop`, styleFlattened?.paddingTop ?? contentContainerStyleFlattened?.paddingTop ?? 0);
+
+                    // TODO: Add the more complex onViewableItemsChanged
+                    if (onViewableRangeChanged) {
+                        if (
+                            startNoBuffer !== startNoBufferState ||
+                            startBuffered !== startBufferedState ||
+                            endNoBuffer !== endNoBufferState ||
+                            endBuffered !== endBufferedState
+                        ) {
+                            onViewableRangeChanged({
+                                start: startNoBuffer!,
+                                startBuffered,
+                                end: endNoBuffer!,
+                                endBuffered,
+                                items: data.slice(startNoBuffer!, endNoBuffer! + 1),
+                            });
+                        }
+                    }
+                }
+            });
+        }, [data]);
 
         // const adjustTopPad = (diff: number) => {
         //     // TODO: Experimental, find a better way to do this.
@@ -393,22 +372,36 @@
         // };
 
         useMemo(() => {
-            allocateContainers(refState.current!);
+            allocateContainers();
             calculateItemsInView();
 
             // Set an initial total height based on what we know
             const lengths = refState.current?.lengths!;
-            let totalLength = (peek$(ctx, `headerSize`) || 0) + (peek$(ctx, `footerSize`) || 0);
+            let totalLength = 0;
             for (let i = 0; i < data.length; i++) {
                 const id = getId(i);
-                totalLength += lengths.get(id) ?? getItemSize(i, data[i]);
-            }
-<<<<<<< HEAD
-            addTotalLength(totalLength);
-=======
+                totalLength += lengths.get(id) ?? getItemLength(i, data[i]);
+            }
             addTotalSize(totalLength);
->>>>>>> a54a2818
         }, []);
+
+        const checkAtBottom = () => {
+            const { scrollLength, scroll } = refState.current!;
+            const totalLength = peek$(ctx, 'totalLength');
+            // Check if at end
+            const distanceFromEnd = totalLength - scroll - scrollLength;
+            if (refState.current) {
+                refState.current.isAtBottom = distanceFromEnd < scrollLength * maintainScrollAtEndThreshold;
+            }
+            if (onEndReached && !refState.current?.isEndReached) {
+                if (distanceFromEnd < onEndReachedThreshold! * scrollLength) {
+                    if (refState.current) {
+                        refState.current.isEndReached = true;
+                    }
+                    onEndReached({ distanceFromEnd });
+                }
+            }
+        };
 
         useMemo(() => {
             if (refState.current) {
@@ -418,16 +411,122 @@
             checkAtBottom();
         }, [data]);
 
-<<<<<<< HEAD
+        const updateItemSize = useCallback((index: number, length: number) => {
+            const data = refState.current?.data;
+            if (!data) {
+                return;
+            }
+            const lengths = refState.current?.lengths!;
+            const id = getId(index);
+            const wasInFirstRender = refState.current?.idsInFirstRender.has(id);
+
+            const prevLength = lengths.get(id) || (wasInFirstRender ? getItemLength(index, data[index]) : 0);
+            // let scrollNeedsAdjust = 0;
+
+            if (!prevLength || prevLength !== length) {
+                // TODO: Experimental scroll adjusting
+                // const diff = length - (prevLength || 0);
+                // const startNoBuffer = visibleRange$.startNoBuffer.peek();
+                // if (refPositions.current?.hasScrolled && wasInFirstRender && index <= startNoBuffer) {
+                //     scrollNeedsAdjust += diff;
+                // }
+
+                lengths.set(id, length);
+                addTotalSize(length - prevLength);
+
+                if (refState.current?.isAtBottom && maintainScrollAtEnd) {
+                    // TODO: This kinda works, but with a flash. Since setNativeProps is less ideal we'll favor the animated one for now.
+                    // scrollRef.current?.setNativeProps({
+                    //   contentContainerStyle: {
+                    //     height:
+                    //       visibleRange$.totalLength.get() + visibleRange$.topPad.get() + 48,
+                    //   },
+                    //   contentOffset: {
+                    //     y:
+                    //       visibleRange$.totalLength.peek() +
+                    //       visibleRange$.topPad.peek() -
+                    //       SCREEN_LENGTH +
+                    //       48 * 3,
+                    //   },
+                    // });
+
+                    // TODO: This kinda works too, but with more of a flash
+                    requestAnimationFrame(() => {
+                        refScroller.current?.scrollToEnd({
+                            animated: true,
+                        });
+                    });
+                }
+
+                // TODO: Could this be optimized to only calculate items in view that have changed?
+
+                const state = refState.current!;
+                // Calculate positions if not currently scrolling and have a calculate already pending
+                if (!state.animFrameScroll && !state.animFrameLayout) {
+                    state.animFrameLayout = requestAnimationFrame(() => {
+                        state.animFrameLayout = null;
+                        calculateItemsInView();
+                    });
+                }
+
+                // TODO: Experimental
+                // if (scrollNeedsAdjust) {
+                //     adjustTopPad(scrollNeedsAdjust);
+                // }
+            }
+        }, []);
+
+        const handleScrollDebounced = useCallback(() => {
+            calculateItemsInView();
+            checkAtBottom();
+
+            // Reset the debounce
+            if (refState.current) {
+                refState.current.animFrameScroll = null;
+            }
+        }, []);
+
+        const onLayout = useCallback((event: LayoutChangeEvent) => {
+            const scrollLength = event.nativeEvent.layout[horizontal ? 'width' : 'height'];
+            refState.current!.scrollLength = scrollLength;
+        }, []);
+
+        const handleScroll = useCallback(
+            (
+                event: {
+                    nativeEvent: NativeScrollEvent;
+                },
+                fromSelf?: boolean,
+            ) => {
+                // in some cases when we set ScrollView contentOffset prop, there comes event from with 0 height and width
+                // this causes blank list display, looks to be Paper implementation problem
+                // let's filter out such events
+                if (event.nativeEvent?.contentSize?.height === 0 && event.nativeEvent.contentSize?.width === 0) {
+                    return;
+                }
+                refState.current!.hasScrolled = true;
+                const newScroll = event.nativeEvent.contentOffset[horizontal ? 'x' : 'y'];
+                // Update the scroll position to use in checks
+                refState.current!.scroll = newScroll;
+
+                // Debounce a calculate if no calculate is already pending
+                if (refState.current && !refState.current.animFrameScroll) {
+                    refState.current.animFrameScroll = requestAnimationFrame(handleScrollDebounced);
+                }
+
+                if (!fromSelf) {
+                    onScrollProp?.(event as NativeSyntheticEvent<NativeScrollEvent>);
+                }
+            },
+            [],
+        );
+
         React.useImperativeHandle(forwardedRef, () => {
             const scrollToIndex = ({ index, animated }: Parameters<LegendListRef['scrollToIndex']>[0]) => {
                 // naive implementation to search element by index
                 // TODO: create some accurate search algorithm
                 // FlashList seems to be able to find index in the dynamic size list with some search
-                const offsetObj = calculateInitialOffsetHelper({
-                    ...props,
-                    initialScrollIndex: index,
-                });
+                const offsetObj = calculateInitialOffset(index);
                 const offset = horizontal ? { x: offsetObj, y: 0 } : { x: 0, y: offsetObj };
                 refScroller.current!.scrollTo({ ...offset, animated });
             };
@@ -450,122 +549,10 @@
                 scrollToEnd: refScroller.current!.scrollToEnd,
             };
         }, []);
-=======
-        const updateItemSize = useCallback((index: number, length: number) => {
-            const data = refState.current?.data;
-            if (!data) {
-                return;
-            }
-            const lengths = refState.current?.lengths!;
-            const id = getId(index);
-            const wasInFirstRender = refState.current?.idsInFirstRender.has(id);
-
-            const prevLength = lengths.get(id) || (wasInFirstRender ? getItemLength(index, data[index]) : 0);
-            // let scrollNeedsAdjust = 0;
-
-            if (!prevLength || prevLength !== length) {
-                // TODO: Experimental scroll adjusting
-                // const diff = length - (prevLength || 0);
-                // const startNoBuffer = visibleRange$.startNoBuffer.peek();
-                // if (refPositions.current?.hasScrolled && wasInFirstRender && index <= startNoBuffer) {
-                //     scrollNeedsAdjust += diff;
-                // }
-
-                lengths.set(id, length);
-                addTotalSize(length - prevLength);
-
-                if (refState.current?.isAtBottom && maintainScrollAtEnd) {
-                    // TODO: This kinda works, but with a flash. Since setNativeProps is less ideal we'll favor the animated one for now.
-                    // scrollRef.current?.setNativeProps({
-                    //   contentContainerStyle: {
-                    //     height:
-                    //       visibleRange$.totalLength.get() + visibleRange$.topPad.get() + 48,
-                    //   },
-                    //   contentOffset: {
-                    //     y:
-                    //       visibleRange$.totalLength.peek() +
-                    //       visibleRange$.topPad.peek() -
-                    //       SCREEN_LENGTH +
-                    //       48 * 3,
-                    //   },
-                    // });
-
-                    // TODO: This kinda works too, but with more of a flash
-                    requestAnimationFrame(() => {
-                        refScroller.current?.scrollToEnd({
-                            animated: true,
-                        });
-                    });
-                }
-
-                // TODO: Could this be optimized to only calculate items in view that have changed?
-
-                const state = refState.current!;
-                // Calculate positions if not currently scrolling and have a calculate already pending
-                if (!state.animFrameScroll && !state.animFrameLayout) {
-                    state.animFrameLayout = requestAnimationFrame(() => {
-                        state.animFrameLayout = null;
-                        calculateItemsInView();
-                    });
-                }
-
-                // TODO: Experimental
-                // if (scrollNeedsAdjust) {
-                //     adjustTopPad(scrollNeedsAdjust);
-                // }
-            }
-        }, []);
-
-        const handleScrollDebounced = useCallback(() => {
-            calculateItemsInView();
-            checkAtBottom();
-
-            // Reset the debounce
-            if (refState.current) {
-                refState.current.animFrameScroll = null;
-            }
-        }, []);
-
-        const onLayout = useCallback((event: LayoutChangeEvent) => {
-            const scrollLength = event.nativeEvent.layout[horizontal ? 'width' : 'height'];
-            refState.current!.scrollLength = scrollLength;
-        }, []);
-
-        const handleScroll = useCallback(
-            (
-                event: {
-                    nativeEvent: NativeScrollEvent;
-                },
-                fromSelf?: boolean,
-            ) => {
-                // in some cases when we set ScrollView contentOffset prop, there comes event from with 0 height and width
-                // this causes blank list display, looks to be Paper implementation problem
-                // let's filter out such events
-                if (event.nativeEvent?.contentSize?.height === 0 && event.nativeEvent.contentSize?.width === 0) {
-                    return;
-                }
-                refState.current!.hasScrolled = true;
-                const newScroll = event.nativeEvent.contentOffset[horizontal ? 'x' : 'y'];
-                // Update the scroll position to use in checks
-                refState.current!.scroll = newScroll;
-
-                // Debounce a calculate if no calculate is already pending
-                if (refState.current && !refState.current.animFrameScroll) {
-                    refState.current.animFrameScroll = requestAnimationFrame(handleScrollDebounced);
-                }
-
-                if (!fromSelf) {
-                    onScrollProp?.(event as NativeSyntheticEvent<NativeScrollEvent>);
-                }
-            },
-            [],
-        );
->>>>>>> a54a2818
 
         return (
             <ListComponent
                 {...rest}
-                addTotalLength={addTotalLength}
                 contentContainerStyle={contentContainerStyle}
                 style={style}
                 horizontal={horizontal!}
@@ -575,11 +562,8 @@
                 updateItemSize={updateItemSize}
                 handleScroll={handleScroll}
                 onLayout={onLayout}
-<<<<<<< HEAD
-=======
                 recycleItems={recycleItems}
                 alignItemsAtEnd={alignItemsAtEnd}
->>>>>>> a54a2818
             />
         );
     }) as <T>(props: LegendListProps<T> & { ref?: ForwardedRef<LegendListRef> }) => ReactElement;