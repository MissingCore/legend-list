--- conflicted
+++ resolved
@@ -555,11 +555,8 @@
 
             calculateItemsInView();
             checkAtBottom();
-<<<<<<< HEAD
+            checkAtTop();
             calcTotalSizes();
-=======
-            checkAtTop();
->>>>>>> 1d6cc916
         }, [data]);
 
         const updateItemSize = useCallback((index: number, size: number) => {
