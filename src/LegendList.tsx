import * as React from 'react';
import { beginBatch, endBatch } from '@legendapp/state';
import { enableReactNativeComponents } from '@legendapp/state/config/enableReactNativeComponents';
import { Reactive, use$, useObservable } from '@legendapp/state/react';
<<<<<<< HEAD
import { ForwardedRef, forwardRef, ReactElement, useCallback, useEffect, useMemo, useRef } from 'react';
import { Dimensions, ScrollView } from 'react-native';
=======
import { ForwardedRef, forwardRef, useCallback, useEffect, useMemo, useRef } from 'react';
import { Dimensions, LayoutChangeEvent, ScrollView, StyleProp, ViewStyle } from 'react-native';
>>>>>>> 175609bf
import { Container } from './Container';
import type { LegendListProps } from './types';

enableReactNativeComponents();

const DEFAULT_SCROLL_BUFFER = 0;
const POSITION_OUT_OF_VIEW = -10000;

interface ContainerInfo {
    id: number;
    itemIndex: number;
    position: number;
}

interface VisibleRange {
    startBuffered: number;
    startNoBuffer: number;
    endBuffered: number;
    endNoBuffer: number;
    totalLength: number;
    scroll: number;
    topPad: number;
}

<<<<<<< HEAD
export const LegendList: <T>(
    props: LegendListProps<T> & { ref?: ForwardedRef<ScrollView> }
) => ReactElement = forwardRef(function LegendList<T>(
    props: LegendListProps<T>,
    forwardedRef: ForwardedRef<ScrollView>
=======
export const LegendList = forwardRef(function LegendList<T>(
    props: LegendListProps<T>,
    forwardedRef: ForwardedRef<ScrollView>,
>>>>>>> 175609bf
) {
    const {
        data,
        initialScrollIndex,
        initialScrollOffset,
        horizontal,
        style,
        contentContainerStyle,
        initialContainers,
        drawDistance,
        recycleItems = true,
        onEndReachedThreshold,
        autoScrollToBottom = false,
        autoScrollToBottomThreshold = 0.1,
        startAtBottom = false,
        keyExtractor,
        renderItem,
        estimatedItemLength,
        onEndReached,
        onViewableRangeChanged,
        ListHeaderComponent,
        ListHeaderComponentStyle,
        ListFooterComponent,
        ListFooterComponentStyle,
        ItemSeparatorComponent,
        ...rest
    } = props;
    const internalRef = useRef<ScrollView>(null);
    const refScroller = (forwardedRef || internalRef) as React.MutableRefObject<ScrollView>;
    const containers$ = useObservable<ContainerInfo[]>(() => []);
    const paddingTop$ = useObservable(0);
    const visibleRange$ = useObservable<VisibleRange>(() => ({
        start: 0,
        end: 0,
        totalLength: 0,
        scroll: 0,
        topPad: 0,
    }));
    const scrollBuffer = drawDistance ?? DEFAULT_SCROLL_BUFFER;
    // Experimental: It works ok on iOS when scrolling up, but is doing weird things when sizes are changing.
    // And it doesn't work at all on Android because it uses contentInset. I'll try it again later.
    // Ideally it would work by adjusting the contentOffset but in previous attempts that was causing jitter.
    const supportsEstimationAdjustment = false; //   Platform.OS === "ios";

    const refPositions = useRef<{
        positions: Map<string, number>;
        lengths: Map<String, number>;
        pendingAdjust: number;
        animFrame: number | null;
        isStartReached: boolean;
        isEndReached: boolean;
        isAtBottom: boolean;
        data: T[];
        idsInFirstRender: Set<string>;
        hasScrolled: boolean;
        scrollLength: number;
    }>();
    const getId = (index: number): string => {
        const data = refPositions.current?.data;
        if (!data) {
            return '';
        }
        const ret = index < data.length ? (keyExtractor ? keyExtractor(data[index], index) : index) : null;
        return ret + '';
    };

    if (!refPositions.current) {
        refPositions.current = {
            lengths: new Map(),
            positions: new Map(),
            pendingAdjust: 0,
            animFrame: null,
            isStartReached: false,
            isEndReached: false,
            isAtBottom: false,
            data: data,
            idsInFirstRender: undefined as any,
            hasScrolled: false,
            scrollLength: Dimensions.get('window')[horizontal ? 'width' : 'height'],
        };
        refPositions.current.idsInFirstRender = new Set(data.map((_: any, i: number) => getId(i)));
    }
    refPositions.current.data = data;

    const initialContentOffset =
        initialScrollOffset ??
        (initialScrollIndex ? initialScrollIndex * estimatedItemLength(initialScrollIndex) : undefined);

    const setTotalLength = (length: number) => {
        visibleRange$.totalLength.set(length as any);
        const screenLength = refPositions.current!.scrollLength;
        if (startAtBottom) {
            const listPaddingTop =
                ((style as any)?.paddingTop || 0) + ((contentContainerStyle as any)?.paddingTop || 0);
            paddingTop$.set(Math.max(0, screenLength - length - listPaddingTop));
        }
    };

    const allocateContainers = useCallback(() => {
        const scrollLength = refPositions.current!.scrollLength;
        const numContainers =
            initialContainers || Math.ceil((scrollLength + scrollBuffer * 2) / estimatedItemLength(0)) + 4;

        const containers: ContainerInfo[] = [];
        for (let i = 0; i < numContainers; i++) {
            containers.push({
                id: i,
                itemIndex: -1,
                position: POSITION_OUT_OF_VIEW,
            });
        }
        containers$.set(containers);
    }, []);

    const getRenderedItem = useCallback(
        (index: number) => {
            const data = refPositions.current?.data;
            if (!data) {
                return null;
            }
            const renderedItem = renderItem?.({
                item: data[index],
                index,
            } as any);

            return renderedItem;
        },
        [renderItem],
    );

    const calculateItemsInView = useCallback(() => {
        const { data, scrollLength } = refPositions.current!;
        if (!data) {
            return;
        }
        const scroll = visibleRange$.scroll.peek() - visibleRange$.topPad.peek();
        const containers = containers$.peek();

        const { lengths, positions } = refPositions.current!;

        let top = 0;
        let startNoBuffer: number | null = null;
        let startBuffered: number | null = null;
        let endNoBuffer: number | null = null;
        let endBuffered: number | null = null;

        const prevRange = onViewableRangeChanged ? { ...visibleRange$.peek() } : undefined;

        // TODO: This could be optimized to not start at 0, to go backwards from previous start position
        for (let i = 0; i < data!.length; i++) {
            const id = getId(i)!;
            const length = lengths.get(id) ?? estimatedItemLength(i);

            if (positions.get(id) !== top) {
                positions.set(id, top);
            }

            if (startNoBuffer === null && top + length > scroll) {
                startNoBuffer = i;
            }
            if (startBuffered === null && top + length > scroll - scrollBuffer) {
                startBuffered = i;
            }
            if (startNoBuffer !== null) {
                if (top <= scroll + scrollLength) {
                    endNoBuffer = i;
                }
                if (top <= scroll + scrollLength + scrollBuffer) {
                    endBuffered = i;
                } else {
                    break;
                }
            }

            top += length;
        }

        visibleRange$.assign({
            startBuffered: startBuffered!,
            startNoBuffer: startNoBuffer!,
            endBuffered: endBuffered!,
            endNoBuffer: endNoBuffer!,
        });

        beginBatch();

        if (startBuffered !== null && endBuffered !== null) {
            for (let i = startBuffered; i <= endBuffered; i++) {
                let isContained = false;
                // See if this item is already in a container
                for (let j = 0; j < containers.length; j++) {
                    const container = containers[j];
                    if (container.itemIndex === i) {
                        isContained = true;
                        break;
                    }
                }
                // If it's not in a container, then we need to recycle a container out of view
                if (!isContained) {
                    let didRecycle = false;
                    for (let u = 0; u < containers.length; u++) {
                        const container = containers[u];
                        if (container.itemIndex < startBuffered || container.itemIndex > endBuffered) {
                            containers$[u].itemIndex.set(i);
                            didRecycle = true;
                            break;
                        }
                    }
                    if (!didRecycle) {
                        if (__DEV__) {
                            console.warn(
                                '[legend-list] No container to recycle, consider increasing initialContainers or estimatedItemLength',
                                i,
                            );
                        }
                        containers$.push({
                            id: containers$.peek().length,
                            itemIndex: i,
                            position: POSITION_OUT_OF_VIEW,
                        });
                    }
                }
            }

            // Update top positions of all containers
            // TODO: This could be optimized to only update the containers that have changed
            // but it likely would have little impact. Remove this comment if not worth doing.
            for (let i = 0; i < containers.length; i++) {
                const container = containers[i];
                const item = data[container.itemIndex];
                if (item) {
                    const id = getId(container.itemIndex);
                    if (container.itemIndex < startBuffered || container.itemIndex > endBuffered) {
                        containers$[i].position.set(POSITION_OUT_OF_VIEW);
                    } else {
                        const pos = positions.get(id) ?? -1;
                        if (pos >= 0 && pos !== containers$[i].position.peek()) {
                            containers$[i].position.set(pos);
                        }
                    }
                }
            }

            // TODO: Add the more complex onViewableItemsChanged
            if (onViewableRangeChanged) {
                if (
                    startNoBuffer !== prevRange?.startNoBuffer ||
                    startBuffered !== prevRange?.startBuffered ||
                    endNoBuffer !== prevRange?.endNoBuffer ||
                    endBuffered !== prevRange?.endBuffered
                ) {
                    onViewableRangeChanged({
                        start: startNoBuffer!,
                        startBuffered,
                        end: endNoBuffer!,
                        endBuffered,
                        items: data.slice(startNoBuffer!, endNoBuffer! + 1),
                    });
                }
            }
        }

        endBatch();
    }, [data]);

    // const adjustTopPad = (diff: number) => {
    //     // TODO: Experimental, find a better way to do this.
    //     // Ideally we can do it by adjusting the contentOffset instead
    //     if (supportsEstimationAdjustment) {
    //         visibleRange$.topPad.set((v) => v - diff);
    //         const topPad = visibleRange$.topPad.peek();
    //         if (topPad > 0) {
    //             if (Platform.OS === 'ios') {
    //                 scrollRef.current?.setNativeProps({
    //                     contentInset: { top: topPad },
    //                 });
    //             } else {
    //             }
    //         }
    //     }
    // };

    useMemo(() => {
        allocateContainers();
        calculateItemsInView();

        // Set an initial total height based on what we know
        const lengths = refPositions.current?.lengths!;
        let totalLength = 0;
        for (let i = 0; i < data.length; i++) {
            const id = getId(i);

            totalLength += lengths.get(id) ?? estimatedItemLength(i);
        }
        setTotalLength(totalLength);
    }, []);

    const checkAtBottom = () => {
        const scrollLength = refPositions.current!.scrollLength;
        const newScroll = visibleRange$.scroll.peek();
        // Check if at end
        const distanceFromEnd = visibleRange$.totalLength.peek() - newScroll - scrollLength;
        if (refPositions.current) {
            refPositions.current.isAtBottom = distanceFromEnd < scrollLength * autoScrollToBottomThreshold;
        }
        if (onEndReached && !refPositions.current?.isEndReached) {
            if (distanceFromEnd < (onEndReachedThreshold || 0.5) * scrollLength) {
                if (refPositions.current) {
                    refPositions.current.isEndReached = true;
                }
                onEndReached({ distanceFromEnd });
            }
        }
    };

    useMemo(() => {
        if (refPositions.current) {
            if (!refPositions.current?.isAtBottom) {
                refPositions.current.isEndReached = false;
            }
        }
        calculateItemsInView();
        checkAtBottom();
    }, [data]);

    const containers = use$(containers$, { shallow: true });

    const updateItemLength = useCallback((index: number, length: number) => {
        const data = refPositions.current?.data;
        if (!data) {
            return;
        }
        const lengths = refPositions.current?.lengths!;
        const id = getId(index);
        const wasInFirstRender = refPositions.current?.idsInFirstRender.has(id);
        const prevLength = lengths.get(id) || (wasInFirstRender ? estimatedItemLength(index) : 0);
        // let scrollNeedsAdjust = 0;

        if (!prevLength || prevLength !== length) {
            beginBatch();

            // TODO: Experimental scroll adjusting
            // const diff = length - (prevLength || 0);
            // const startNoBuffer = visibleRange$.startNoBuffer.peek();
            // if (refPositions.current?.hasScrolled && wasInFirstRender && index <= startNoBuffer) {
            //     scrollNeedsAdjust += diff;
            // }

            lengths.set(id, length);
            setTotalLength(visibleRange$.totalLength.peek() + (length - prevLength));

            if (refPositions.current?.isAtBottom && autoScrollToBottom) {
                // TODO: This kinda works, but with a flash. Since setNativeProps is less ideal we'll favor the animated one for now.
                // scrollRef.current?.setNativeProps({
                //   contentContainerStyle: {
                //     height:
                //       visibleRange$.totalLength.get() + visibleRange$.topPad.get() + 48,
                //   },
                //   contentOffset: {
                //     y:
                //       visibleRange$.totalLength.peek() +
                //       visibleRange$.topPad.peek() -
                //       SCREEN_LENGTH +
                //       48 * 3,
                //   },
                // });

                // TODO: This kinda works too, but with more of a flash
                requestAnimationFrame(() => {
                    refScroller.current?.scrollToEnd({
                        animated: true,
                    });
                });
            }

            // TODO: Could this be optimized to only calculate items in view that have changed?

            // Calculate positions if not currently scrolling and have a calculate already pending
            if (!refPositions.current?.animFrame) {
                calculateItemsInView();
            }

            // TODO: Experimental
            // if (scrollNeedsAdjust) {
            //     adjustTopPad(scrollNeedsAdjust);
            // }
            endBatch();
        }
    }, []);

    const handleScrollDebounced = useCallback(() => {
        calculateItemsInView();
        checkAtBottom();

        // Reset the debounce
        if (refPositions.current) {
            refPositions.current.animFrame = null;
        }
    }, []);

    const onLayout = (event: LayoutChangeEvent) => {
        const scrollLength = event.nativeEvent.layout[horizontal ? 'width' : 'height'];
        refPositions.current!.scrollLength = scrollLength;
    };

    const handleScroll = useCallback((event: any) => {
        refPositions.current!.hasScrolled = true;
        const newScroll = event.nativeEvent.contentOffset[horizontal ? 'x' : 'y'];
        // Update the scroll position to use in checks
        visibleRange$.scroll.set(newScroll);

        // Debounce  a calculate if no calculate is already pending
        if (refPositions.current && !refPositions.current.animFrame) {
            refPositions.current.animFrame = requestAnimationFrame(handleScrollDebounced);
        }
    }, []);

    useEffect(() => {
        if (initialContentOffset) {
            handleScroll({
                nativeEvent: { contentOffset: { y: initialContentOffset } },
            });
            calculateItemsInView();
        }
    }, []);

    return (
        <Reactive.ScrollView
            style={style}
            contentContainerStyle={[
                contentContainerStyle,
                horizontal
                    ? {
                          height: '100%',
                      }
                    : {},
            ]}
            onScroll={handleScroll}
            onLayout={onLayout}
            scrollEventThrottle={32}
            horizontal={horizontal}
            contentOffset={
                initialContentOffset
                    ? horizontal
                        ? { x: initialContentOffset, y: 0 }
                        : { x: 0, y: initialContentOffset }
                    : undefined
            }
            {...rest}
            ref={refScroller}
        >
            {startAtBottom && <Reactive.View $style={() => ({ height: paddingTop$.get() })} />}
            {ListHeaderComponent && (
                <Reactive.View $style={ListHeaderComponentStyle}>{ListHeaderComponent}</Reactive.View>
            )}
            {/* {supportsEstimationAdjustment && (
                <Reactive.View
                    $style={() => ({
                        height: visibleRange$.topPad.get(),
                        width: '100%',
                    })}
                />
            )} */}

            <Reactive.View
                $style={() =>
                    horizontal
                        ? {
                              width: visibleRange$.totalLength.get(),
                          }
                        : {
                              height: visibleRange$.totalLength.get(),
                          }
                }
            >
                {containers.map((container, i) => (
                    <Container
                        key={container.id}
                        recycleItems={recycleItems}
                        $container={containers$[i]}
                        listProps={props}
                        getRenderedItem={getRenderedItem}
                        onLayout={updateItemLength}
                        ItemSeparatorComponent={ItemSeparatorComponent}
                    />
                ))}
            </Reactive.View>
            {ListFooterComponent && (
                <Reactive.View $style={ListFooterComponentStyle}>{ListFooterComponent}</Reactive.View>
            )}
        </Reactive.ScrollView>
    );
}) as <T>(props: LegendListProps<T> & { ref?: ForwardedRef<ScrollView> }) => ReactElement;<|MERGE_RESOLUTION|>--- conflicted
+++ resolved
@@ -2,13 +2,8 @@
 import { beginBatch, endBatch } from '@legendapp/state';
 import { enableReactNativeComponents } from '@legendapp/state/config/enableReactNativeComponents';
 import { Reactive, use$, useObservable } from '@legendapp/state/react';
-<<<<<<< HEAD
 import { ForwardedRef, forwardRef, ReactElement, useCallback, useEffect, useMemo, useRef } from 'react';
-import { Dimensions, ScrollView } from 'react-native';
-=======
-import { ForwardedRef, forwardRef, useCallback, useEffect, useMemo, useRef } from 'react';
 import { Dimensions, LayoutChangeEvent, ScrollView, StyleProp, ViewStyle } from 'react-native';
->>>>>>> 175609bf
 import { Container } from './Container';
 import type { LegendListProps } from './types';
 
@@ -33,17 +28,11 @@
     topPad: number;
 }
 
-<<<<<<< HEAD
 export const LegendList: <T>(
     props: LegendListProps<T> & { ref?: ForwardedRef<ScrollView> }
 ) => ReactElement = forwardRef(function LegendList<T>(
     props: LegendListProps<T>,
     forwardedRef: ForwardedRef<ScrollView>
-=======
-export const LegendList = forwardRef(function LegendList<T>(
-    props: LegendListProps<T>,
-    forwardedRef: ForwardedRef<ScrollView>,
->>>>>>> 175609bf
 ) {
     const {
         data,
